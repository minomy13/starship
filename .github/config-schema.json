--- conflicted
+++ resolved
@@ -518,13 +518,10 @@
             "--version"
           ],
           [
-<<<<<<< HEAD
-=======
             "flang",
             "--version"
           ],
           [
->>>>>>> 925744a7
             "flang-new",
             "--version"
           ]
@@ -3261,25 +3258,6 @@
           "type": "array",
           "items": {
             "type": "string"
-          }
-        },
-        "commands": {
-          "default": [
-            [
-              "gfortran",
-              "--version"
-            ],
-            [
-              "flang-new",
-              "--version"
-            ]
-          ],
-          "type": "array",
-          "items": {
-            "type": "array",
-            "items": {
-              "type": "string"
-            }
           }
         },
         "commands": {
